--- conflicted
+++ resolved
@@ -101,16 +101,13 @@
     }
 }
 
-<<<<<<< HEAD
-fn generate_json(config: &Config) -> Result<JsonApiDocument, Box<std::error::Error>> {
-=======
-pub fn build(config: &Config) -> Result<(), Box<std::error::Error>> {
+
+pub fn generate_json(config: &Config) -> Result<JsonApiDocument, Box<std::error::Error>> {
     generate_analysis(config)?;
 
     print!("generating JSON...");
     io::stdout().flush()?;
 
->>>>>>> 1cdc49e1
     let roots = config.host.def_roots()?;
 
     // the list of built-in crates. not sure if we want to whitelist these or something?
@@ -303,14 +300,8 @@
     println!("done.");
 
     print!("loading save analysis data...");
-<<<<<<< HEAD
     stdout.flush()?;
-    let host = analysis::AnalysisHost::new(analysis::Target::Debug);
-    host.reload(manifest_path, manifest_path, true)?;
-=======
-    io::stdout().flush()?;
     config.host.reload(manifest_path, manifest_path, true)?;
->>>>>>> 1cdc49e1
     println!("done.");
 
     Ok(())
